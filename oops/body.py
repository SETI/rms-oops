--- conflicted
+++ resolved
@@ -871,15 +871,10 @@
     #===========================================================================
     @staticmethod
     def reset_registry():
-<<<<<<< HEAD
         #+++++++++++++++++++++++++++++++++++++++++++++++++++++++++++++++++++++++
         """
         Initialize the registry.
     
-=======
-        """Initialize the registry.
-
->>>>>>> 3bfa1e4b
         It is not generally necessary to call this function, but it can be used
         to reset the registry for purposes of debugging.
         """
@@ -1671,9 +1666,6 @@
         Path.STANDARD_PATHS.add(body.path.path_id)
         Frame.STANDARD_FRAMES.add(body.frame.frame_id)
 
-<<<<<<< HEAD
-    keys = Body.BODY_REGISTRY.keys()
-    keys.sort()
 #===============================================================================
 
 
@@ -1681,8 +1673,6 @@
 #===============================================================================
 # define_ring
 #===============================================================================
-=======
->>>>>>> 3bfa1e4b
 def define_ring(parent_name, ring_name, radii, keywords, retrograde=False,
                 barycenter_name=None, pole=None):
     #+++++++++++++++++++++++++++++++++++++++++++++++++++++++++++++++++++++++++++
