################################################################################
# oops/backplanes/distance.py: Distance-related backplanes
################################################################################

from oops.backplane import Backplane
from oops.constants import C

def distance(self, event_key, direction='dep'):
    """Distance in km between a photon's departure and its arrival.

    Input:
        event_key       key defining the surface event.
        direction       'arr' for distance traveled by the arriving photon;
                        'dep' for distance traveled by the departing photon.
    """

    if direction not in ('dep', 'arr'):
        raise ValueError('invalid photon direction: ' + repr(direction))

    event_key = self.standardize_event_key(event_key)
    key = ('distance', event_key, direction)
    if key in self.backplanes:
        return self.get_backplane(key)

    lt = self.light_time(event_key, direction)
    return self.register_backplane(key, lt * C)

#===============================================================================
def light_time(self, event_key, direction='dep'):
    """Time in seconds between a photon's departure and its arrival.

    Input:
        event_key       key defining the surface event.
        direction       'arr' for the travel time of the arriving photon;
                        'dep' for the travel time of the departing photon.
    """

    if direction not in ('dep', 'arr'):
        raise ValueError('invalid photon direction: ' + repr(direction))

    event_key = self.standardize_event_key(event_key)
    key = ('light_time', event_key, direction)
    if key in self.backplanes:
        return self.get_backplane(key)

    if direction == 'arr':
        event = self.get_surface_event(event_key, arrivals=True)
        lt = event.arr_lt
    else:
        event = self.get_surface_event(event_key)
        lt = event.dep_lt

    return self.register_backplane(key, lt.abs())

#===============================================================================
def event_time(self, event_key):
    """Absolute time in seconds TDB when the photon intercepted the surface.

    Input:
        event_key       key defining the surface event.
    """

    event_key = self.standardize_event_key(event_key)

    key = ('event_time', event_key)
    if key in self.backplanes:
        return self.get_backplane(key)

    event = self.get_surface_event(event_key)
    return self.register_backplane(key, event.time)

#===============================================================================
def center_distance(self, event_key, direction='dep'):
    """Gridless distance traveled by a photon between paths.

    Input:
        event_key       key defining the event at the body's path.
        direction       'arr' or 'sun' to return the distance traveled by an
                                       arriving photon;
                        'dep' or 'obs' to return the distance traveled by a
                                       departing photon.
    """

    gridless_key = self.gridless_event_key(event_key)
    return self.distance(gridless_key, direction=direction)

#===============================================================================
def center_light_time(self, event_key, direction='dep'):
    """Gridless light travel time in seconds from a path.

    Input:
        event_key       key defining the event at the body's path.
        direction       'arr' or 'sun' to return the distance traveled by an
                                       arriving photon;
                        'dep' or 'obs' to return the distance traveled by a
                                       departing photon.
    """

    gridless_key = self.gridless_event_key(event_key)
    return self.light_time(gridless_key, direction=direction)

#===============================================================================
def center_time(self, event_key):
    """Gridless absolute time when the photon intercepted the path.

    Measured in seconds TDB.

    Input:
        event_key       key defining the event at the body's path.
    """

    gridless_key = self.gridless_event_key(event_key)
    return self.event_time(gridless_key)

################################################################################

# Add these functions to the Backplane module
Backplane._define_backplane_names(globals().copy())

################################################################################
# GOLD MASTER TESTS
################################################################################

from oops.backplane.gold_master import register_test_suite
import numpy as np

def distance_test_suite(bpt):

    bp = bpt.backplane
    for name in bpt.body_names + bpt.ring_names:

        # Observer distance and light time
        bpt.gmtest(bp.distance(name),
                   name + ' distance to observer (km)',
                   limit=1., radius=1)
        bpt.gmtest(bp.center_distance(name),
                   name + ' center distance to observer (km)',
                   limit=1.)

        lt = bp.light_time(name)
        clt = bp.center_light_time(name)
        bpt.gmtest(lt,
                   name + ' light time to observer (s)',
                   limit=3.e-6, radius=1)
        bpt.gmtest(clt,
                   name + ' center light time to observer (km)',
                   limit=3.e-6)

        # Sun distance and light time
        bpt.gmtest(bp.distance(name, direction='arr'),
                   name + ' distance from Sun (km)',
                   limit=1., radius=1)
        bpt.gmtest(bp.center_distance(name, direction='arr'),
                    name + ' center distance from Sun (km)',
                   limit=1.)

        bpt.gmtest(bp.light_time(name, direction='arr'),
                   name + ' light time from Sun (km)',
                   limit=3.e-6, radius=1)
        bpt.gmtest(bp.center_light_time(name, direction='arr'),
                   name + ' center light time from Sun (km)',
                   limit=3.e-6, radius=1)

        # Event time
        bpt.gmtest(bp.event_time(name),
                   name + ' event time (TDB)',
                   limit=0.01, radius=1)

    for (planet, ring) in bpt.planet_ring_pairs:
        bpt.compare(bp.center_distance(planet) - bp.center_distance(ring),
                    0.,
                    planet + ' center minus ' + ring
                           + ' center to observer (km)',
                    limit=1.e-6)

    # Derivative tests
    if bpt.derivs:
      (bp, bp_u0, bp_u1, bp_v0, bp_v1) = bpt.backplanes
      pixel_duv = np.abs(bp.obs.fov.uv_scale.vals)

<<<<<<< HEAD
################################################################################
# UNIT TESTS
################################################################################
import unittest


#===============================================================================
class Test_Distance(unittest.TestCase):

    #===========================================================================
    def runTest(self):
        pass


########################################
if __name__ == '__main__':
    unittest.main(verbosity=2)
=======
      for name in bpt.body_names + bpt.ring_names:

        km_per_los_radian = bp.distance(name) / bp.mu(name)
        (ulimit, vlimit) = km_per_los_radian.median() * pixel_duv * 1.e-4

        dist = bp.distance(name)
        ddist_duv = dist.d_dlos.chain(bp.dlos_duv)
        (ddist_du, ddist_dv) = ddist_duv.extract_denoms()

        ddist = bp_u1.distance(name) - bp_u0.distance(name)
        if not np.all(ddist.mask):
            bpt.compare((ddist.wod/bpt.duv - ddist_du).abs().median(), 0.,
                        name + ' distance d/du self-check (km/pix)',
                        limit=ulimit)

        ddist = bp_v1.distance(name) - bp_v0.distance(name)
        if not np.all(ddist.mask):
            bpt.compare((ddist.wod/bpt.duv - ddist_dv).abs().median(), 0.,
                        name + ' distance d/dv self-check (km/pix)',
                        limit=vlimit)

register_test_suite('distance', distance_test_suite)

>>>>>>> 8defcb7c
################################################################################<|MERGE_RESOLUTION|>--- conflicted
+++ resolved
@@ -178,25 +178,6 @@
       (bp, bp_u0, bp_u1, bp_v0, bp_v1) = bpt.backplanes
       pixel_duv = np.abs(bp.obs.fov.uv_scale.vals)
 
-<<<<<<< HEAD
-################################################################################
-# UNIT TESTS
-################################################################################
-import unittest
-
-
-#===============================================================================
-class Test_Distance(unittest.TestCase):
-
-    #===========================================================================
-    def runTest(self):
-        pass
-
-
-########################################
-if __name__ == '__main__':
-    unittest.main(verbosity=2)
-=======
       for name in bpt.body_names + bpt.ring_names:
 
         km_per_los_radian = bp.distance(name) / bp.mu(name)
@@ -220,5 +201,4 @@
 
 register_test_suite('distance', distance_test_suite)
 
->>>>>>> 8defcb7c
 ################################################################################