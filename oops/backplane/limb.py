--- conflicted
+++ resolved
@@ -243,20 +243,6 @@
       (bp, bp_u0, bp_u1, bp_v0, bp_v1) = bpt.backplanes
       pixel_duv = np.abs(bp.obs.fov.uv_scale.vals)
 
-<<<<<<< HEAD
-################################################################################
-# UNIT TESTS
-################################################################################
-import unittest
-
-
-#===============================================================================
-class Test_Limb(unittest.TestCase):
-
-    #===========================================================================
-    def runTest(self):
-        pass
-=======
       for name in bpt.limb_names:
 
         (ulimit, vlimit) = bp.center_distance(name) * pixel_duv * 1.e-3
@@ -285,7 +271,6 @@
         bpt.compare(dclock.wod/bpt.duv, dclock_du,
                     name + ' clock angle d/du self-check (km/pix)',
                     limit=ulimit, radius=1)
->>>>>>> 8defcb7c
 
         dclock = bp_v1.limb_clock_angle(name) - bp_v0.limb_clock_angle(name)
         bpt.compare(dclock.wod/bpt.duv, dclock_dv,
