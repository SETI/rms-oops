--- conflicted
+++ resolved
@@ -308,25 +308,6 @@
       (bp, bp_u0, bp_u1, bp_v0, bp_v1) = bpt.backplanes
       pixel_duv = np.abs(bp.obs.fov.uv_scale.vals)
 
-<<<<<<< HEAD
-################################################################################
-# UNIT TESTS
-################################################################################
-import unittest
-
-
-#===============================================================================
-class Test_Ansa(unittest.TestCase):
-
-    #===========================================================================
-    def runTest(self):
-        pass
-
-
-########################################
-if __name__ == '__main__':
-    unittest.main(verbosity=2)
-=======
       for name in bpt.ansa_names:
 
         (ulimit, vlimit) = bp.center_distance(name) * pixel_duv * 1.e-3
@@ -363,5 +344,4 @@
 
 register_test_suite('ansa', ansa_test_suite)
 
->>>>>>> 8defcb7c
 ################################################################################