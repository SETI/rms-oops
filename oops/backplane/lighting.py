################################################################################
# oops/backplanes/lighting.py: Lighting geometry backplanes
################################################################################

from polymath       import Boolean, Scalar
from oops.backplane import Backplane

def incidence_angle(self, event_key, apparent=True):
    """Incidence angle of the arriving photons at the local surface.

    Input:
        event_key       key defining the surface event.
        apparent        True for the apparent angle in the surface frame;
                        False for the actual.
    """

    event_key = self.standardize_event_key(event_key)
    key = ('incidence_angle', event_key, apparent)
    if key in self.backplanes:
        return self.get_backplane(key)

    event = self.get_surface_event(event_key, arrivals=True)
    incidence = event.incidence_angle(apparent=apparent, derivs=self.ALL_DERIVS)

    # Ring incidence angles should always be 0 to pi/2
    if event.surface.COORDINATE_TYPE == 'polar':

        # Save this as the "prograde" ring incidence angle
        ring_key = ('ring_incidence_angle', event_key, 'prograde', apparent)
        self.register_backplane(ring_key, incidence)

        # _ring_flip is True wherever incidence angle has to be replaced by
        # PI - incidence. This is needed by the emission_angle backplane.
        flip = Boolean.as_boolean(incidence > Scalar.HALFPI)
        flip_key = ('_ring_flip', event_key)
        self.register_backplane(flip_key, flip)

        # Now flip incidence angles where necessary
        if flip.any():
            incidence = Scalar.PI * flip + (1 - 2*flip) * incidence

    return self.register_backplane(key, incidence)

#===============================================================================
def emission_angle(self, event_key, apparent=True):
    """Emission angle of the departing photons at the local surface.

    Input:
        event_key       key defining the surface event.
        apparent        True for the apparent angle in the surface frame;
                        False for the actual.
    """

    event_key = self.standardize_event_key(event_key)
    key = ('emission_angle', event_key, apparent)
    if key in self.backplanes:
        return self.get_backplane(key)

    event = self.get_surface_event(event_key)
    emission = event.emission_angle(apparent=apparent, derivs=self.ALL_DERIVS)

    # Ring emission angles are always measured from the lit side normal
    if event.surface.COORDINATE_TYPE == 'polar':

        # Save this as the "prograde" ring incidence angle
        ring_key = ('ring_emission_angle', event_key, 'prograde', apparent)
        self.register_backplane(ring_key, emission)

        # Get the "ring flip" flag
        _ = self.incidence_angle(event_key)
        flip_key = ('_ring_flip', event_key)
        flip = self.get_backplane(flip_key)

        # Now flip emission angles where necessary
        if flip.any():
            emission = Scalar.PI * flip + (1 - 2*flip) * emission

    return self.register_backplane(key, emission)

#===============================================================================
def phase_angle(self, event_key, apparent=True):
    """Phase angle between the arriving and departing photons.

    Input:
        event_key       key defining the surface event.
        apparent        True for the apparent angle in the surface frame;
                        False for the actual.
    """

    event_key = self.standardize_event_key(event_key)
    key = ('phase_angle', event_key, apparent)
    if key in self.backplanes:
        return self.get_backplane(key)

    event = self.get_surface_event(event_key, arrivals=True)
    phase = event.phase_angle(apparent=apparent, derivs=self.ALL_DERIVS)
    return self.register_backplane(key, phase)

#===============================================================================
def scattering_angle(self, event_key, apparent=True):
    """Scattering angle between the arriving and departing photons.

    Input:
        event_key       key defining the surface event.
        apparent        True for the apparent angle in the surface frame;
                        False for the actual.
    """

    event_key = self.standardize_event_key(event_key)
    key = ('scattering_angle', event_key, apparent)
    if key in self.backplanes:
        return self.get_backplane(key)

    phase = self.phase_angle(event_key, apparent=apparent)
    return self.register_backplane(key, Scalar.PI - phase)

#===============================================================================
def center_incidence_angle(self, event_key, apparent=True):
    """Gridless incidence angle of the arriving photons at the body's central
    path.

    This uses the z-axis of the body's frame to define the local normal.

    Input:
        event_key       key defining the event on the body's path.
        apparent        True for the apparent angle in the body frame;
                        False for the actual.
    """

    gridless_key = self.gridless_event_key(event_key)
    return self.incidence_angle(gridless_key, apparent=apparent)

#===============================================================================
def center_emission_angle(self, event_key, apparent=True):
    """Gridless emission angle of the departing photons at the body's central
    path.

    This uses the z-axis of the body's frame to define the local normal.

    Input:
        event_key       key defining the event on the body's path.
        apparent        True for the apparent angle in the body frame;
                        False for the actual.
    """

    gridless_key = self.gridless_event_key(event_key)
    return self.emission_angle(gridless_key, apparent=apparent)

#===============================================================================
def center_phase_angle(self, event_key, apparent=True):
    """Gridless phase angle as measured at the body's central path.

    Input:
        event_key       key defining the event on the body's path.
        apparent        True for the apparent angle in the body frame;
                        False for the actual.
    """

    gridless_key = self.gridless_event_key(event_key)
    return self.phase_angle(gridless_key, apparent=apparent)

#===============================================================================
def center_scattering_angle(self, event_key, apparent=True):
    """Gridless scattering angle as measured at the body's central path.

    Input:
        event_key       key defining the event on the body's path.
        apparent        True for the apparent angle in the body frame;
                        False for the actual.
    """

    gridless_key = self.gridless_event_key(event_key)
    return self.scattering_angle(gridless_key, apparent=apparent)

#===============================================================================
def mu0(self, event_key, apparent=True):
    """Cosine of the incidence angle of the arriving photons at the surface.

    Input:
        event_key       key defining the surface event.
        apparent        True for the apparent angle in the surface frame;
                        False for the actual.
    """

    event_key = self.standardize_event_key(event_key)
    key = ('mu0', event_key, apparent)
    if key in self.backplanes:
        return self.get_backplane(key)

    incidence = self.incidence_angle(event_key, apparent=apparent)
    return self.register_backplane(key, incidence.cos())

#===============================================================================
def mu(self, event_key, apparent=True):
    """Cosine of the emission angle of the photons departing from the surface.

    Input:
        event_key       key defining the surface event.
        apparent        True for the apparent angle in the surface frame;
                        False for the actual.
    """

    event_key = self.standardize_event_key(event_key)
    key = ('mu', event_key, apparent)
    if key in self.backplanes:
        return self.get_backplane(key)

    emission = self.emission_angle(event_key, apparent=apparent)
    return self.register_backplane(key, emission.cos())

#===============================================================================
def lambert_law(self, event_key):
    """Lambert law model cos(incidence_angle) for the surface.

    Input:
        event_key       key defining the surface event.
    """

    event_key = self.standardize_event_key(event_key)
    key = ('lambert_law', event_key)
    if key in self.backplanes:
        return self.get_backplane(key)

    lambert_law = self.mu0(event_key, apparent=True)
    lambert_law = lambert_law.mask_where(lambert_law.vals <= 0., 0.)
    return self.register_backplane(key, lambert_law)

#===============================================================================
def minnaert_law(self, event_key, k, k2=None, clip=0.2):
    """Minnaert law model for the surface.

    Input:
        event_key       key defining the surface event.
        k               The Minnaert exponent (for cos(i)).
        k2              Optional second Minnaert exponent (for cos(e)).
                        Defaults to k-1.
        clip            lower limit on cos(e). Needed because otherwise the
                        Minnaert law diverges near the limb. Default 0.2.
    """

    event_key = self.standardize_event_key(event_key)

    if k2 is None:
        k2 = k - 1
    key = ('minnaert_law', event_key, k, k2, clip)

    if key in self.backplanes:
        return self.get_backplane(key)

    mu0 = self.mu0(event_key, apparent=True)
    mu  = self.mu( event_key, apparent=True)
    mu = mu.clip(clip, None)
    minnaert_law = (mu0 ** k) * (mu ** k2)
    return self.register_backplane(key, minnaert_law)

#===============================================================================
def lommel_seeliger_law(self, event_key):
    """Lommel-Seeliger law model for the surface.

    Returns mu0 / (mu + mu0)

    Input:
        event_key       key defining the surface event.
    """

    event_key = self.standardize_event_key(event_key)
    key = ('lommel_seeliger_law', event_key)
    if key in self.backplanes:
        return self.get_backplane(key)

    mu0 = self.mu0(event_key, apparent=True)
    mu  = self.mu( event_key, apparent=True)

    lommel_seeliger_law = mu0 / (mu + mu0)
    lommel_seeliger_law = lommel_seeliger_law.mask_where(mu0 <= 0., 0.)
    return self.register_backplane(key, lommel_seeliger_law)

################################################################################

# Add these functions to the Backplane module
Backplane._define_backplane_names(globals().copy())

################################################################################
# GOLD MASTER TESTS
################################################################################

import numpy as np
from oops.body import Body
from oops.backplane.gold_master import register_test_suite
from oops.constants import DPR

def lighting_test_suite(bpt):

    bp = bpt.backplane
    for name in bpt.body_names + bpt.ring_names:

        apparent = bp.phase_angle(name, apparent=True)
        actual   = bp.phase_angle(name, apparent=False)
        bpt.gmtest(apparent,
                   name + ' phase angle, apparent (deg)',
                   limit=0.001, radius=1.5, method='degrees')
        bpt.gmtest(actual,
                   name + ' phase angle, actual (deg)',
                   limit=0.001, radius=1.5, method='degrees')
        bpt.compare(bp.phase_angle(name) + bp.scattering_angle(name),
                    Scalar.PI,
                    name + ' phase plus scattering angle (deg)',
                    limit=1.e-14, method='degrees')
        bpt.compare(apparent - actual,
                    0.,
                    name + ' phase angle, apparent minus actual (deg)',
                    limit=0.1, method='degrees')

        apparent = bp.center_phase_angle(name, apparent=True)
        actual   = bp.center_phase_angle(name, apparent=False)
        bpt.gmtest(apparent,
                   name + ' center phase angle, apparent (deg)',
                   limit=0.001, method='degrees')
        bpt.gmtest(actual,
                   name + ' center phase angle, actual (deg)',
                   limit=0.001, method='degrees')
        bpt.compare(bp.center_phase_angle(name)
                    + bp.center_scattering_angle(name),
                    Scalar.PI,
                    name + ' center phase plus scattering angle (deg)',
                    limit=1.e-14, method='degrees')
        bpt.compare(apparent - actual,
                    0.,
                    name + ' center phase angle, apparent minus actual (deg)',
                    limit=0.1, method='degrees')

        apparent = bp.incidence_angle(name, apparent=True)
        actual   = bp.incidence_angle(name, apparent=False)
        bpt.gmtest(apparent,
                   name + ' incidence angle, apparent (deg)',
                   limit=0.001, radius=1.5, method='degrees')
        bpt.gmtest(actual,
                   name + ' incidence angle, actual (deg)',
                   limit=0.001, radius=1.5, method='degrees')
        bpt.compare(apparent - actual,
                    0.,
                    name + ' incidence angle, apparent minus actual (deg)',
                    limit=0.1, method='degrees')

        apparent = bp.emission_angle(name, apparent=True)
        actual   = bp.emission_angle(name, apparent=False)
        bpt.gmtest(apparent,
                   name + ' emission angle, apparent (deg)',
                   limit=0.001, radius=1.5, method='degrees')
        bpt.gmtest(actual,
                   name + ' emission angle, actual (deg)',
                   limit=0.001, radius=1.5, method='degrees')
        bpt.compare(apparent - actual,
                    0.,
                    name + ' emission angle, apparent minus actual (deg)',
                    limit=0.1, method='degrees')

    for name in bpt.ring_names:
        apparent = bp.center_incidence_angle(name, apparent=True)
        actual   = bp.center_incidence_angle(name, apparent=False)
        bpt.gmtest(apparent,
                   name + ' center incidence angle, apparent (deg)',
                   limit=0.001, method='degrees')
        bpt.gmtest(actual,
                   name + ' center incidence angle, actual (deg)',
                   limit=0.001, method='degrees')
        bpt.compare(apparent - actual,
                    0.,
                    name + ' center incidence angle, apparent minus actual (deg)',
                    limit=0.1, method='degrees')

        apparent = bp.center_emission_angle(name, apparent=True)
        actual   = bp.center_emission_angle(name, apparent=False)
        bpt.gmtest(apparent,
                   name + ' center emission angle, apparent (deg)',
                   limit=0.001, method='degrees')
        bpt.gmtest(actual,
                   name + ' center emission angle, actual (deg)',
                   limit=0.001, method='degrees')
        bpt.compare(apparent - actual,
                    0.,
                    name + ' center emission angle, apparent minus actual (deg)',
                    limit=0.1, method='degrees')

<<<<<<< HEAD
register_test_suite('lighting', lighting_test_suite)

################################################################################
# UNIT TESTS
################################################################################
import unittest


#===============================================================================
class Test_Lighting(unittest.TestCase):

    #===========================================================================
    def runTest(self):
        pass
=======
    # Surface laws
    for name in bpt.body_names:
        bpt.gmtest(bp.lambert_law(name),
                   name + ' as a Lambert law',
                   limit=0.001, radius=1)
        bpt.gmtest(bp.minnaert_law(name, 0.5),
                   name + ' as a Minnaert law (k=0.7)',
                   limit=0.001, radius=1)
        bpt.gmtest(bp.lommel_seeliger_law(name),
                   name + ' as a Lommel-Seeliger law',
                   limit=0.001, radius=1)

    # Derivative tests
    if bpt.derivs:
      (bp, bp_u0, bp_u1, bp_v0, bp_v1) = bpt.backplanes
      pixel_duv = np.abs(bp.obs.fov.uv_scale.vals)

      # incidence and emission, bodies
      for name in bpt.body_names:

        # Get approximate projected surface scale in degrees per pixel
        km_per_fov_radian = bp.distance(name) / bp.mu(name)
        rad_per_fov_radian = km_per_fov_radian / Body.lookup(name).radius
        deg_per_fov_radian = rad_per_fov_radian * DPR

        # Select the 95th percentile as a large but representative value
        # This is needed because km_per_fov_radian diverges near limb
        values = deg_per_fov_radian.vals[deg_per_fov_radian.antimask]
        if values.size == 0:
            continue
        cutoff = (values.size * 95) // 100
        deg_per_fov_radian = values[cutoff]

        (ulimit, vlimit) = deg_per_fov_radian * pixel_duv * 1.e-4

        # incidence_angle
        inc = bp.incidence_angle(name)
        dinc_duv = inc.d_dlos.chain(bp.dlos_duv)
        (dinc_du, dinc_dv) = dinc_duv.extract_denoms()

        utest = ((bp_u1.incidence_angle(name) - bp_u0.incidence_angle(name))
                 / bpt.duv)
        vtest = ((bp_v1.incidence_angle(name) - bp_v0.incidence_angle(name))
                 / bpt.duv)
        if not np.all(utest.mask):
            bpt.compare((utest - dinc_du).abs().median(), 0.,
                        name + ' incidence angle d/du self-check (deg/pix)',
                        limit=ulimit, method='degrees')
            bpt.compare((vtest - dinc_dv).abs().median(), 0.,
                        name + ' incidence angle d/dv self-check (deg/pix)',
                        limit=vlimit, method='degrees')

        # emission_angle
        em = bp.emission_angle(name)
        dem_duv = em.d_dlos.chain(bp.dlos_duv)
        (dem_du, dem_dv) = dem_duv.extract_denoms()

        utest = ((bp_u1.emission_angle(name) - bp_u0.emission_angle(name))
                 / bpt.duv)
        vtest = ((bp_v1.emission_angle(name) - bp_v0.emission_angle(name))
                 / bpt.duv)
        if not np.all(utest.mask):
            bpt.compare((utest - dem_du).abs().median(), 0.,
                        name + ' emission angle d/du self-check (deg/pix)',
                        limit=ulimit, method='degrees')
            bpt.compare((vtest - dem_dv).abs().median(), 0.,
                        name + ' emission angle d/dv self-check (deg/pix)',
                        limit=vlimit, method='degrees')

      # incidence and emission, rings
      for name in bpt.ring_names:

        # incidence_angle
        inc = bp.incidence_angle(name)
        dinc_duv = inc.d_dlos.chain(bp.dlos_duv)
        (dinc_du, dinc_dv) = dinc_duv.extract_denoms()

        deg_per_fov = DPR * (inc.max() - inc.min())
        (ulimit, vlimit) = deg_per_fov / np.array(bp.obs.uv_shape)
            # Because variations in ring incidence are so small, this numerical
            # derivative is not very accurate; limit is one pixel.

        utest = ((bp_u1.incidence_angle(name) - bp_u0.incidence_angle(name))
                 / bpt.duv)
        vtest = ((bp_v1.incidence_angle(name) - bp_v0.incidence_angle(name))
                 / bpt.duv)
        if not np.all(utest.mask):
            bpt.compare((utest - dinc_du).abs().median(), 0.,
                        name + ' incidence angle d/du self-check (deg/pix)',
                        limit=ulimit, method='degrees')
            bpt.compare((utest - dinc_du).abs().median(), 0.,
                        name + ' incidence angle d/dv self-check (deg/pix)',
                        limit=vlimit, method='degrees')

        # emission_angle
        em = bp.emission_angle(name)
        dem_duv = em.d_dlos.chain(bp.dlos_duv)
        (dem_du, dem_dv) = dem_duv.extract_denoms()

        deg_per_fov = DPR * (em.max() - em.min())
        (ulimit, vlimit) = deg_per_fov / np.array(bp.obs.uv_shape) * 0.01

        utest = ((bp_u1.emission_angle(name) - bp_u0.emission_angle(name))
                 / bpt.duv)
        vtest = ((bp_v1.emission_angle(name) - bp_v0.emission_angle(name))
                 / bpt.duv)
        if not np.all(utest.mask):
            bpt.compare((utest - dem_du).abs().median(), 0.,
                        name + ' emission angle d/du self-check (deg/pix)',
                        limit=ulimit, method='degrees')
            bpt.compare((vtest - dem_dv).abs().median(), 0.,
                        name + ' emission angle d/dv self-check (deg/pix)',
                        limit=ulimit, method='degrees')

      # phase angle
      for name in bpt.body_names + bpt.ring_names:

        # phase_angle
        ph = bp.phase_angle(name)
        dph_duv = ph.d_dlos.chain(bp.dlos_duv)
        (dph_du, dph_dv) = dph_duv.extract_denoms()

        deg_per_pixel = DPR * pixel_duv
        (ulimit, vlimit) = deg_per_pixel * 0.01

        utest = (bp_u1.phase_angle(name) - bp_u0.phase_angle(name)) / bpt.duv
        vtest = (bp_v1.phase_angle(name) - bp_v0.phase_angle(name)) / bpt.duv
        if not np.all(utest.mask):
            bpt.compare((utest - dph_du).abs().median(), 0.,
                        name + ' phase angle d/du self-check (deg/pix)',
                        limit=ulimit, method='degrees')
            bpt.compare((vtest - dph_dv).abs().median(), 0.,
                        name + ' phase angle d/dv self-check (deg/pix)',
                        limit=ulimit, method='degrees')
>>>>>>> 8defcb7c

register_test_suite('lighting', lighting_test_suite)

################################################################################<|MERGE_RESOLUTION|>--- conflicted
+++ resolved
@@ -382,22 +382,6 @@
                     name + ' center emission angle, apparent minus actual (deg)',
                     limit=0.1, method='degrees')
 
-<<<<<<< HEAD
-register_test_suite('lighting', lighting_test_suite)
-
-################################################################################
-# UNIT TESTS
-################################################################################
-import unittest
-
-
-#===============================================================================
-class Test_Lighting(unittest.TestCase):
-
-    #===========================================================================
-    def runTest(self):
-        pass
-=======
     # Surface laws
     for name in bpt.body_names:
         bpt.gmtest(bp.lambert_law(name),
@@ -532,7 +516,6 @@
             bpt.compare((vtest - dph_dv).abs().median(), 0.,
                         name + ' phase angle d/dv self-check (deg/pix)',
                         limit=ulimit, method='degrees')
->>>>>>> 8defcb7c
 
 register_test_suite('lighting', lighting_test_suite)
 
