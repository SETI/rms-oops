--- conflicted
+++ resolved
@@ -302,22 +302,6 @@
                     name + ' center declination, actual minus apparent (deg)',
                     limit=0.1, method='degrees')
 
-<<<<<<< HEAD
-register_test_suite('sky', sky_test_suite)
-
-################################################################################
-# UNIT TESTS
-################################################################################
-import unittest
-
-
-#===============================================================================
-class Test_Sky(unittest.TestCase):
-
-    #===========================================================================
-    def runTest(self):
-        pass
-=======
     # Derivative tests
     if bpt.derivs:
         (bp, bp_u0, bp_u1, bp_v0, bp_v1) = bpt.backplanes
@@ -356,7 +340,6 @@
         bpt.compare(ddec.wod/bpt.duv, ddec_dv,
                     'Declination d/dv self-check (deg/pix)',
                     limit=vlimit, radius=1, method='degrees')
->>>>>>> 8defcb7c
 
 register_test_suite('sky', sky_test_suite)
 
