################################################################################
# hosts/voyager/iss.py
################################################################################

import cspyce
import spicedb
import oops
import julian
import vicar
import pdstable
import pdsparser
import numpy as np
import os
import warnings

################################################################################
# Standard class methods
################################################################################

def from_file(filespec, astrometry=False, action='error', parameters={}):
    """A general, static method to return a Snapshot object based on a given
    Voyager ISS image file or its label.

    Input:
        filespec        name of the image file or its PDS3 label.
        astrometry      True to omit loading the image data.
        action          What to do for a missing C kernel entry, via the Python
                        warnings interface: 'error', 'ignore', 'always',
                        'default', 'module', 'once'.
    """
    ISS.initialize()    # Define everything the first time through

    # Load the PDS label if available
    if filespec.upper().endswith('.LBL'):
        label_dict = pdsparser.PdsLabel.from_file(filespec).as_dict()
        imagefile = label_dict['^IMAGE'][0]
        imagespec = os.path.join(os.path.split(filespec)[0], imagefile)
    else:
        (body,ext) = os.path.splitext(filespec)
        if ext == ext.upper():
            labelspec = body + '.LBL'
        else:
            labelspec = body + '.lbl'

        if os.path.exists(labelspec):
            label_dict = pdsparser.PdsLabel.from_file(labelspec).as_dict()
        else:
            label_dict = None

        imagespec = filespec

    # Load the VICAR file
    vicar_dict = label_dict
    if not astrometry:
        vic = vicar.VicarImage.from_file(imagespec)
        vicar_dict = vic.as_dict()

    # Get key information, preferably from the PDS label
    if label_dict is not None:
        stop_time = label_dict['STOP_TIME']
        texp = max(1.e-6, label_dict['EXPOSURE_DURATION'])

        try:
            vgr = label_dict['SPACECRAFT_NAME'][-1]
            label_dict['INSTRUMENT_HOST_NAME'] = label_dict['SPACECRAFT_NAME']
        except KeyError:
            vgr = label_dict['INSTRUMENT_HOST_NAME'][-1]
            label_dict['SPACECRAFT_NAME'] = label_dict['INSTRUMENT_HOST_NAME']

        ivgr = int(vgr)

        spacecraft = 'VOYAGER' + vgr
        camera = label_dict['INSTRUMENT_ID'][-1] + 'AC' # WAC or NAC
        planet = label_dict['MISSION_PHASE_NAME'][:-len(' ENCOUNTER')]
        target = label_dict['TARGET_NAME']
        filter = label_dict['FILTER_NAME']
        factor = label_dict['IMAGE']['REFLECTANCE_SCALING_FACTOR']
    else:
        lab02 = vicar_dict['LAB02']
        lab03 = vicar_dict['LAB03']
        stop_time = '19%s-%sT%s' + (lab02[47:49],lab02[50:53],lab02[54:62])
        texp = max(1.e-3, float(lab03[14:24])) / 1000.
        spacecraft = 'VOYAGER' + lab02[4]
        camera = lab03[0] + 'AC'

        if stop_time < '1980':
            planet = 'JUPITER'
        elif stop_time < '1983':
            planet = 'SATURN'
        elif stop_time < '1987':
            planet = 'URANUS'
        else:
            planet = 'NEPTUNE'

        target = vicar_dict['lab05'][31:43].rstrip()
        target = target.replace('_', ' ')

        filter = lab03[37:43].rstrip()
        factor = None

    # Interpret the GEOMED parameter
    if 'GEOMA' in vic.get_values('TASK'):
        assert vic.data_2d.shape == (1000,1000)
        fovs = {
            'NAC': ISS.fovs['NAC_GEOMED'],
            'WAC': ISS.fovs['WAC_GEOMED'],
        }
    else:
        fovs = ISS.fovs

    # Get image time
    tai = julian.tai_from_iso(stop_time) - texp
    tstart = julian.tdb_from_tai(tai)

    # Get spacecraft clock ticks
    scid = -(30 + ivgr)
    start_ticks = cspyce.sce2t(scid, tstart)
    mid_ticks   = cspyce.sce2t(scid, tstart + texp/2.)
    stop_ticks  = cspyce.sce2t(scid, tstart + texp)

    # Construct the image coordinate frame
    scan_platform_id = scid * 1000 - 100
    tol_ticks = 800 + texp/48.

    with warnings.catch_warnings():
        warnings.simplefilter(action)

        try:
            (j2000_to_platform,
             found_ticks) = cspyce.ckgp(scan_platform_id, mid_ticks,
                                                          tol_ticks, 'J2000')
            platform_to_camera = cspyce.pxform('VG' + vgr + '_SCAN_PLATFORM',
                                               'VG' + vgr + '_ISS' + camera[:2],
                                               0.)
            image_frame = oops.frame.Cmatrix(oops.Matrix3(platform_to_camera) *
                                             oops.Matrix3(j2000_to_platform))

        except LookupError:
            warnings.warn('C kernel is unavailable for ' +
                          label_dict['PRODUCT_ID'], RuntimeWarning)
            image_frame = spacecraft + '_ISS_' + camera

    # Create a Snapshot
    result = oops.obs.Snapshot(('v','u'), tstart, texp, fovs[camera],
                               path = spacecraft,
                               frame = image_frame,
                               dict = vicar_dict,           # Add the VICAR dict
                               data = vic.data_2d,          # Add the data array
                               instrument = 'ISS',
                               detector = camera,
                               filter = filter,
                               planet = planet,
                               target = target)

    if factor is not None:
        result.insert_subfield('extended_calib',
                               oops.calib.ExtendedSource('I/F', factor))

    return result

#===============================================================================
def from_index(filespec, geomed=False, action='ignore', omit=True,
               parameters={}):
    """A static method to return a list of Snapshot objects, one for each row
    in an ISS index file. The filespec refers to the label of the index file.

    Input:
        filespec        name of the image file or its PDS3 label.
        geomed          assume the image is geomed (1000x1000).
        action          What to do for a missing C kernel entry or a missing
                        time, via the Python warnings interface: 'error',
                        'ignore', 'always', 'default', 'module', 'once'.
        omit            True to remove any images with missing C kernels or
                        missing times from the returned list; False to include
                        them. If time is missing, tstart = 0.
    """
    ISS.initialize()    # Define everything the first time through

    # Read the index file
    COLUMNS = []                # Return all columns
    table = pdstable.PdsTable(filespec, columns=COLUMNS)
    row_dicts = table.dicts_by_row()

    # Interpret GEOMED parameter
    if geomed:
        fovs = {
            'NAC': ISS.fovs['NAC_GEOMED'],
            'WAC': ISS.fovs['WAC_GEOMED'],
        }
    else:
        fovs = ISS.fovs

    # Create a list of Snapshot objects
    with warnings.catch_warnings():
      warnings.simplefilter(action)

      snapshots = []
      for label_dict in row_dicts:

        try:
            vgr = label_dict['SPACECRAFT_NAME'][-1]
        except KeyError:
            vgr = label_dict['INSTRUMENT_HOST_NAME'][-1]

        ivgr = int(vgr)

        spacecraft = 'VOYAGER' + vgr
        planet = label_dict['MISSION_PHASE_NAME'][:-len(' ENCOUNTER')]
        target = label_dict['TARGET_NAME']

        if 'WIDE' in label_dict['INSTRUMENT_NAME']:
            camera = 'WAC'
        else:
            camera = 'NAC'

        # Get image time
        texp = label_dict['EXPOSURE_DURATION']
        if texp <= 1.e-6:
            texp = 1.e-6

        timestring = label_dict['IMAGE_TIME']
        if timestring == 'UNK':
            warnings.warn('Image time is unavailable for ' +
                          label_dict['PRODUCT_ID'], RuntimeWarning)
            if omit:
                continue

            tstart = 0.
        else:
            tai = julian.tai_from_iso(label_dict['IMAGE_TIME']) - texp
            tstart = julian.tdb_from_tai(tai)

        # Get spacecraft clock ticks
        scid = -(30 + ivgr)
        start_ticks = cspyce.sce2t(scid, tstart)
        mid_ticks   = cspyce.sce2t(scid, tstart + texp/2.)
        stop_ticks  = cspyce.sce2t(scid, tstart + texp)

        # Construct the image coordinate frame
        scan_platform_id = scid * 1000 - 100
        tol_ticks = 800 + texp/48.

        try:
            (j2000_to_platform,
             found_ticks) = cspyce.ckgp(scan_platform_id, mid_ticks,
                                                          tol_ticks, 'J2000')
            platform_to_camera = cspyce.pxform('VG' + vgr + '_SCAN_PLATFORM',
                                               'VG' + vgr + '_ISS' + camera[:2],
                                               0.)
            image_frame = oops.frame.Cmatrix(oops.Matrix3(platform_to_camera) *
                                             oops.Matrix3(j2000_to_platform))

        except (LookupError, IOError):
            warnings.warn('C kernel is unavailable for ' +
                          label_dict['PRODUCT_ID'], RuntimeWarning)
            if omit:
                continue

            image_frame = spacecraft + '_ISS_' + camera

        item = oops.obs.Snapshot(('v','u'), tstart, texp, fovs[camera],
                                 spacecraft,
                                 image_frame,
                                 dict = label_dict,     # Add index dictionary
                                 instrument = 'ISS',
                                 detector = camera,
                                 filter = filter,
                                 planet = planet,
                                 target = target)

        snapshots.append(item)

    return snapshots

################################################################################

class ISS(object):
    """An instance-free class to hold Voyager ISS instrument parameters."""

    fovs = {}
    frames = {}
    initialized = False

    @staticmethod
    def initialize(asof=None):
        """Fill in key information about the WAC and NAC.

        Must be called first.
        """

#         TOL_TICKS = 800.
        TOL_TICKS = 80000.  # needed to deal with very long exposures because
                            # C kernel defines end-time but frame is evaluated
                            # at mid-time.

        # Quick exit after first call
        if ISS.initialized:
            return

        # Check the formatting of the "as of" date
        if asof is not None:
            (day, sec) = julian.day_sec_from_iso(asof)
            asof = julian.ymdhms_format_from_day_sec(day, sec)

        # Define some important paths and frames
        oops.Body.define_solar_system('1979-01-06', '1989-10-02', asof=asof)

        # Check the formatting of the "as of" date
        if asof is not None:
            (day, sec) = julian.day_sec_from_iso(asof)
            asof = julian.ymdhms_format_from_day_sec(day, sec)

        # Furnish instruments and frames
        spicedb.open_db()

        _ = spicedb.furnish_inst(-31, asof=asof,)
        _ = spicedb.furnish_inst(-32, asof=asof)

        _ = spicedb.furnish_ck(-31, asof=asof)
        _ = spicedb.furnish_ck(-32, asof=asof)

        _ = spicedb.furnish_spk(-31, name='%JUP%', asof=asof)
        _ = spicedb.furnish_spk(-31, name='%SAT%', asof=asof)
        _ = spicedb.furnish_spk(-32, name='%JUP%', asof=asof)
        _ = spicedb.furnish_spk(-32, name='%SAT%', asof=asof)
        _ = spicedb.furnish_spk(-32, name='%URA%', asof=asof)
        _ = spicedb.furnish_spk(-32, name='%NEP%', asof=asof)

        spicedb.close_db()

        # Construct a flat FOV for the narrow angle camera, raw
        xfov = 0.003700098  # radians
        uscale = np.arctan(np.tan(xfov) / 400.)
        vscale = np.arctan(np.tan(xfov) / 400.)
        ISS.fovs['NAC'] = oops.fov.FlatFOV((uscale,vscale), (800,800))

        # Construct a flat FOV for the narrow angle camera, geomed
        xfov = 0.4493 / oops.DPR / 2.   # radians
        uscale = np.arctan(np.tan(xfov) / 500.)
        vscale = np.arctan(np.tan(xfov) / 500.)
        ISS.fovs['NAC_GEOMED'] = oops.fov.FlatFOV((uscale,vscale), (1000,1000))

        # Construct a flat FOV for the wide angle camera, raw
        xfov = 0.02765      # radians
        uscale = np.arctan(np.tan(xfov) / 400.)
        vscale = np.arctan(np.tan(xfov) / 400.)
        ISS.fovs['WAC'] = oops.fov.FlatFOV((uscale,vscale), (800,800))

        # Construct a flat FOV for the wide angle camera, raw
        xfov = 3.364 / oops.DPR / 2.    # radians
        uscale = np.arctan(np.tan(xfov) / 500.)
        vscale = np.arctan(np.tan(xfov) / 500.)
        ISS.fovs['WAC_GEOMED'] = oops.fov.FlatFOV((uscale,vscale), (1000,1000))

        # Construct the Voyager paths
        ignore = oops.path.SpicePath('VOYAGER 1', path_id='VOYAGER1')
        ignore = oops.path.SpicePath('VOYAGER 2', path_id='VOYAGER2')

        # Construct a SpiceType1Frame for each scan platform
        _ = oops.frame.SpiceType1Frame('VG1_SCAN_PLATFORM', -31, TOL_TICKS,
                                       frame_id='VOYAGER1_SCAN_PLATFORM')

        _ = oops.frame.SpiceType1Frame('VG2_SCAN_PLATFORM', -32, TOL_TICKS,
                                       frame_id='VOYAGER2_SCAN_PLATFORM')

        # Construct additional rotations for each camera
        matrix = cspyce.pxform('VG1_SCAN_PLATFORM', 'VG1_ISSNA', 0.)
        _ = oops.frame.Cmatrix(matrix, 'VOYAGER1_SCAN_PLATFORM',
                                       frame_id='VOYAGER1_ISS_NAC')

        matrix = cspyce.pxform('VG1_SCAN_PLATFORM', 'VG1_ISSWA', 0.)
        _ = oops.frame.Cmatrix(matrix, 'VOYAGER1_SCAN_PLATFORM',
                                       frame_id='VOYAGER1_ISS_WAC')

        matrix = cspyce.pxform('VG2_SCAN_PLATFORM', 'VG2_ISSNA', 0.)
        _ = oops.frame.Cmatrix(matrix, 'VOYAGER2_SCAN_PLATFORM',
                                       frame_id='VOYAGER2_ISS_NAC')

        matrix = cspyce.pxform('VG2_SCAN_PLATFORM', 'VG2_ISSWA', 0.)
        _ = oops.frame.Cmatrix(matrix, 'VOYAGER2_SCAN_PLATFORM',
                                       frame_id='VOYAGER2_ISS_WAC')

        ISS.initialized = True

################################################################################
# Initialize at load time
################################################################################

ISS.initialize()

################################################################################
# UNIT TESTS
################################################################################
<<<<<<< HEAD
import unittest
import os.path
import oops.backplane.gold_master as gm

from oops.unittester_support            import TESTDATA_PARENT_DIRECTORY


#===============================================================================
class Test_VGR_ISS(unittest.TestCase):

    #===========================================================================
    def runTest(self):
        pass


#===============================================================================
class Test_VGR_ISS_GoldMaster_C3450201_GEOMED(unittest.TestCase):

    #===========================================================================
    def runTest(self):
        """
        C3450201_GEOMED Compare w Gold Masters

        To preview and regenerate gold masters (from pds-oops/oops/backplane/):
            python gold_master.py \
                ~/Dropbox-SETI/OOPS-Resources/test_data/voyager/ISS/VGISS_6109/C34502XX/C3450201_GEOMED.img \
                --module hosts.voyager.iss \
                --planet SATURN \
                --ring SATURN_MAIN_RINGS \
                --no-inventory \
                --preview

            python gold_master.py \
                ~/Dropbox-SETI/OOPS-Resources/test_data/voyager/ISS/VGISS_6109/C34502XX/C3450201_GEOMED.img \
                --module hosts.voyager.iss \
                --planet SATURN \
                --ring SATURN_MAIN_RINGS \
                --no-inventory \
                --adopt
        """
        gm.execute_as_unittest(self,
                obspath = os.path.join(TESTDATA_PARENT_DIRECTORY,
                                       'voyager/ISS/VGISS_6109/C34502XX/'
                                       'C3450201_GEOMED.img'),
                index   = None,
                module  = 'hosts.voyager.iss',
                planet  = 'SATURN',
                moon    = '',
                ring    = 'SATURN_MAIN_RINGS',
                inventory=False, border=10)


##############################################
if __name__ == '__main__':
    unittest.main(verbosity=2)
=======
# import unittest
# import os.path
#
# from oops.unittester_support            import TESTDATA_PARENT_DIRECTORY
# from oops.backplane.exercise_backplanes import exercise_backplanes
# from oops.backplane.unittester_support  import Backplane_Settings
#
#
# #*******************************************************************************
# class Test_Voyager_ISS_Backplane_Exercises(unittest.TestCase):
#
#     def runTest(self):
#
#         if Backplane_Settings.NO_EXERCISES:
#             self.skipTest('')
#
#         root = os.path.join(TESTDATA_PARENT_DIRECTORY, 'voyager/ISS')
#         file = os.path.join(root, 'c3440346.gem')
#         obs = from_file(file)
#         exercise_backplanes(obs, use_inventory=True, inventory_border=4,
#                                  planet_key='SATURN')
#
# ##############################################
# from oops.backplane.unittester_support import backplane_unittester_args
#
# if __name__ == '__main__':
#     backplane_unittester_args()
#     unittest.main(verbosity=2)
>>>>>>> 8defcb7c
################################################################################<|MERGE_RESOLUTION|>--- conflicted
+++ resolved
@@ -388,66 +388,77 @@
 
 ISS.initialize()
 
+
+
+
+
+
+
 ################################################################################
 # UNIT TESTS
 ################################################################################
-<<<<<<< HEAD
-import unittest
-import os.path
-import oops.backplane.gold_master as gm
-
-from oops.unittester_support            import TESTDATA_PARENT_DIRECTORY
-
-
-#===============================================================================
-class Test_VGR_ISS(unittest.TestCase):
-
-    #===========================================================================
-    def runTest(self):
-        pass
-
-
-#===============================================================================
-class Test_VGR_ISS_GoldMaster_C3450201_GEOMED(unittest.TestCase):
-
-    #===========================================================================
-    def runTest(self):
-        """
-        C3450201_GEOMED Compare w Gold Masters
-
-        To preview and regenerate gold masters (from pds-oops/oops/backplane/):
-            python gold_master.py \
-                ~/Dropbox-SETI/OOPS-Resources/test_data/voyager/ISS/VGISS_6109/C34502XX/C3450201_GEOMED.img \
-                --module hosts.voyager.iss \
-                --planet SATURN \
-                --ring SATURN_MAIN_RINGS \
-                --no-inventory \
-                --preview
-
-            python gold_master.py \
-                ~/Dropbox-SETI/OOPS-Resources/test_data/voyager/ISS/VGISS_6109/C34502XX/C3450201_GEOMED.img \
-                --module hosts.voyager.iss \
-                --planet SATURN \
-                --ring SATURN_MAIN_RINGS \
-                --no-inventory \
-                --adopt
-        """
-        gm.execute_as_unittest(self,
-                obspath = os.path.join(TESTDATA_PARENT_DIRECTORY,
-                                       'voyager/ISS/VGISS_6109/C34502XX/'
-                                       'C3450201_GEOMED.img'),
-                index   = None,
-                module  = 'hosts.voyager.iss',
-                planet  = 'SATURN',
-                moon    = '',
-                ring    = 'SATURN_MAIN_RINGS',
-                inventory=False, border=10)
-
-
-##############################################
-if __name__ == '__main__':
-    unittest.main(verbosity=2)
-=======
+#import unittest
+#import os.path
+#import oops.backplane.gold_master as gm
+#
+#from oops.unittester_support            import TESTDATA_PARENT_DIRECTORY
+#
+#
+##===============================================================================
+#class Test_VGR_ISS(unittest.TestCase):
+#
+#    #===========================================================================
+#    def runTest(self):
+#        pass
+#
+#
+##===============================================================================
+#class Test_VGR_ISS_GoldMaster_C3450201_GEOMED(unittest.TestCase):
+#
+#    #===========================================================================
+#    def runTest(self):
+#        """
+#        C3450201_GEOMED Compare w Gold Masters
+#
+#        To preview and regenerate gold masters (from pds-oops/oops/backplane/):
+#            python gold_master.py \
+#                ~/Dropbox-SETI/OOPS-Resources/test_data/voyager/ISS/VGISS_6109/C34502XX/C3450201_GEOMED.img \
+#                --module hosts.voyager.iss \
+#                --planet SATURN \
+#                --ring SATURN_MAIN_RINGS \
+#                --no-inventory \
+#                --preview
+#
+#            python gold_master.py \
+#                ~/Dropbox-SETI/OOPS-Resources/test_data/voyager/ISS/VGISS_6109/C34502XX/C3450201_GEOMED.img \
+#                --module hosts.voyager.iss \
+#                --planet SATURN \
+#                --ring SATURN_MAIN_RINGS \
+#                --no-inventory \
+#                --adopt
+#        """
+#        gm.execute_as_unittest(self,
+#                obspath = os.path.join(TESTDATA_PARENT_DIRECTORY,
+#                                       'voyager/ISS/VGISS_6109/C34502XX/'
+#                                       'C3450201_GEOMED.img'),
+#                index   = None,
+#                module  = 'hosts.voyager.iss',
+#                planet  = 'SATURN',
+#                moon    = '',
+#                ring    = 'SATURN_MAIN_RINGS',
+#                inventory=False, border=10)
+#
+#
+###############################################
+#if __name__ == '__main__':
+#    unittest.main(verbosity=2)
+
+
+
+
+
+
+
 # import unittest
 # import os.path
 #
@@ -476,5 +487,4 @@
 # if __name__ == '__main__':
 #     backplane_unittester_args()
 #     unittest.main(verbosity=2)
->>>>>>> 8defcb7c
 ################################################################################